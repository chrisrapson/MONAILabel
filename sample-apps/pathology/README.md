--- conflicted
+++ resolved
@@ -32,11 +32,8 @@
 Above _Nuclei_ models are trained either on
  - [PanNuke Dataset for Nuclei Instance Segmentation and Classification](https://warwick.ac.uk/fac/cross_fac/tia/data/pannuke)
  - [CoNSeP Dataset](https://warwick.ac.uk/fac/cross_fac/tia/data/hovernet)
-<<<<<<< HEAD
-=======
 
 Pass `--conf consep true` option while starting MONAILabel server to use models trained on CoNSeP Dataset
->>>>>>> 9a0bf415
 
 ### Inputs
 
